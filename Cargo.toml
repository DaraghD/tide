--- conflicted
+++ resolved
@@ -41,13 +41,8 @@
 async-trait = "0.1.36"
 femme = { version = "2.0.1", optional = true }
 futures-util = "0.3.5"
-<<<<<<< HEAD
-log = { version = "0.4.8", features = ["std"] }
-http-types = "2.4.0"
-=======
 http-client = { version = "6.0.0", default-features = false }
-http-types = "2.2.1"
->>>>>>> 904a45e4
+http-types = "2.5.0"
 kv-log-macro = "1.0.4"
 log = { version = "0.4.8", features = ["std"] }
 pin-project-lite = "0.1.7"
