--- conflicted
+++ resolved
@@ -43,13 +43,8 @@
 http-client = { version = "6.1.0", default-features = false }
 http-types = "2.5.0"
 kv-log-macro = "1.0.7"
-<<<<<<< HEAD
 log = { version = "0.4.13", features = ["kv_unstable_std"] }
-pin-project-lite = "0.1.10"
-=======
-log = { version = "0.4.11", features = ["std"] }
 pin-project-lite = "0.2.0"
->>>>>>> 3e27aa24
 route-recognizer = "0.2.0"
 serde = "1.0.117"
 serde_json = "1.0.59"
